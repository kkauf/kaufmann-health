# Technical Decisions (Non-obvious)

- __Next.js 15 + App Router__: modern file-based routing, server components; dev with Turbopack.
- __Tailwind v4 + shadcn/ui__: fast UI iteration with accessible primitives. Theme: "new-york", base color: slate. Installed deps: `class-variance-authority`, `tailwind-merge`, `tailwindcss-animate`, `lucide-react`.
- __Path aliases__: `@/*` to `src/*` for clean imports (`tsconfig.json`).
- __Supabase client choices__:
  - Browser client placeholder in `src/lib/supabase.ts` (not used for writes).
  - Server client in `src/lib/supabase-server.ts` with service role for secure writes from API routes.
- __Indexes__: Deferred per expected low volume (~10 leads). Revisit with real usage. For rate-limit lookups on `metadata`, consider: `CREATE INDEX people_metadata_gin_idx ON public.people USING GIN (metadata);`.
- __Lead intake security__: Basic IP-based rate limiting (60s) in `POST /api/leads` using `x-forwarded-for`; stores `ip` and `user_agent` in `metadata` to aid debugging/abuse triage. Tradeoff: best-effort; can be bypassed (NAT/VPN). Future: Upstash rate limit and/or hCaptcha if abuse observed.
- __Notifications (optional)__: Fire-and-forget email via Resend when `RESEND_API_KEY` and `LEADS_NOTIFY_EMAIL` are set to avoid adding latency to the request path. Safe to disable in non-prod.
<<<<<<< HEAD
  - Verified sending domain: `kaufmann-health.de` (Resend Dashboard)
  - From address: `LEADS_FROM_EMAIL` (default: `no-reply@kaufmann-health.de`)
  - DNS: follow Resend’s exact DNS instructions for SPF/DKIM (and optional custom Return-Path). If also sending via Google Workspace, keep a single SPF record that includes both Google and Resend includes.
=======
>>>>>>> 512b00b1
- __CORS__: Not added; funnel submits same-origin. If cross-origin is needed, add `OPTIONS` handler and CORS headers on `/api/leads`.
- __Service role writes__: Writes handled only on the server via `supabaseServer` (service role). Never expose service role keys to the browser.<|MERGE_RESOLUTION|>--- conflicted
+++ resolved
@@ -9,11 +9,8 @@
 - __Indexes__: Deferred per expected low volume (~10 leads). Revisit with real usage. For rate-limit lookups on `metadata`, consider: `CREATE INDEX people_metadata_gin_idx ON public.people USING GIN (metadata);`.
 - __Lead intake security__: Basic IP-based rate limiting (60s) in `POST /api/leads` using `x-forwarded-for`; stores `ip` and `user_agent` in `metadata` to aid debugging/abuse triage. Tradeoff: best-effort; can be bypassed (NAT/VPN). Future: Upstash rate limit and/or hCaptcha if abuse observed.
 - __Notifications (optional)__: Fire-and-forget email via Resend when `RESEND_API_KEY` and `LEADS_NOTIFY_EMAIL` are set to avoid adding latency to the request path. Safe to disable in non-prod.
-<<<<<<< HEAD
   - Verified sending domain: `kaufmann-health.de` (Resend Dashboard)
   - From address: `LEADS_FROM_EMAIL` (default: `no-reply@kaufmann-health.de`)
   - DNS: follow Resend’s exact DNS instructions for SPF/DKIM (and optional custom Return-Path). If also sending via Google Workspace, keep a single SPF record that includes both Google and Resend includes.
-=======
->>>>>>> 512b00b1
 - __CORS__: Not added; funnel submits same-origin. If cross-origin is needed, add `OPTIONS` handler and CORS headers on `/api/leads`.
 - __Service role writes__: Writes handled only on the server via `supabaseServer` (service role). Never expose service role keys to the browser.