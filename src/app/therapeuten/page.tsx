--- conflicted
+++ resolved
@@ -1,11 +1,7 @@
 import type { Metadata } from 'next';
 import PageAnalytics from '@/components/PageAnalytics';
-<<<<<<< HEAD
 import { TherapistDirectory } from '@/features/therapists/components/TherapistDirectory';
 import type { TherapistData } from '@/features/therapists/components/TherapistDirectory';
-=======
-import { TherapistDirectory, TherapistData } from '@/features/therapists/components/TherapistDirectory';
->>>>>>> 2231511f
 import { TherapistMatchCallout } from '@/features/therapists/components/TherapistMatchCallout';
 import { buildLandingMetadata } from '@/lib/seo';
 import VerifiedFloatingWhatsApp from '@/components/VerifiedFloatingWhatsApp';
@@ -32,13 +28,8 @@
       next: { revalidate: 60 },
     });
     if (res.ok) {
-<<<<<<< HEAD
       const json = (await res.json()) as { therapists?: TherapistData[] };
       if (Array.isArray(json?.therapists)) initialTherapists = json.therapists as TherapistData[];
-=======
-      const json = await res.json();
-      if (Array.isArray(json?.therapists)) initialTherapists = json.therapists;
->>>>>>> 2231511f
     }
   } catch {}
 
